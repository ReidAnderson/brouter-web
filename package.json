{
    "name": "brouter-web",
    "version": "0.16.0",
    "description": "Web client for BRouter",
    "main": "js/index.js",
    "scripts": {
        "build": "gulp",
        "transifex-push": "gulp i18next && tx push --source",
        "transifex-pull": "tx pull --all --minimum-perc 1 --force && (git add locales/*.json && git commit locales/*.json -m 'Update translations' || true)",
        "layers": "node layers/josm/extract.js && node layers/collection/extract.js",
        "test": "jest",
        "lint": "eslint .",
        "prettier": "prettier --write '**/*'",
        "serve": "gulp serve watch",
        "standalone": "mvn clean install -f ../brouter -pl '!brouter-routing-app' -Dmaven.javadoc.skip=true && ../brouter/misc/scripts/generate_profile_variants.sh && gulp release:zip_standalone"
    },
    "husky": {
        "hooks": {
            "pre-commit": "pretty-quick --bail && yarn lint"
        }
    },
    "repository": {
        "type": "git",
        "url": "https://github.com/nrenner/brouter-web.git"
    },
    "license": "MIT",
    "browserslist": [
        "> 0.5%",
        "last 2 versions",
        "Firefox ESR",
        "not dead",
        "Explorer >= 10",
        "Android >= 4.1",
        "Safari >= 7",
        "iOS >= 7"
    ],
    "dependencies": {
        "@bagage/leaflet.restoreview": "1.0.1",
        "@fortawesome/fontawesome-free": "^5.15.3",
        "@ideditor/temaki": "^5.0.0",
        "@mapbox/maki": "^6.2.0",
        "@mapbox/polyline": "^0.2.0",
        "@mapbox/togeojson": "^0.16.0",
        "@turf/turf": "^6.2.0",
        "Leaflet.vector-markers": "nrenner/Leaflet.vector-markers#2ef80c9",
        "async": "~0.9.2",
        "bootbox": "~5.5.2",
        "bootstrap": "4.3.1",
        "bootstrap-select": "1.13.18",
        "bootstrap-slider": "^9.8.1",
        "codemirror": "^5.35.0",
        "core-js-bundle": "^3.8.3",
        "datatables": "~1.10.18",
        "font-awesome": "^4.7.0",
        "geo-data-exchange": "alexcojocaru/geo-data-exchange#v1.1.0",
        "i18next": "^19.8.4",
        "i18next-browser-languagedetector": "^6.0.1",
        "i18next-xhr-backend": "^3.2.2",
        "jquery": "3.5.1",
        "jquery-i18next": "^1.2.1",
        "jstree": "^3.3.8",
        "leaflet": "~1.6.0",
        "leaflet-control-geocoder": "^2.2.0",
        "leaflet-easybutton": "*",
        "leaflet-editable": "^1.1.0",
        "leaflet-filelayer": "^1.2.0",
        "leaflet-geometryutil": "^0.9.1",
        "leaflet-hotline": "^0.4.0",
        "leaflet-plugins": "~3.0.0",
        "leaflet-providers": "^1.10.2",
        "leaflet-routing": "nrenner/leaflet-routing#e94e153",
        "leaflet-sidebar-v2": "nrenner/leaflet-sidebar-v2#dev",
        "leaflet-triangle-marker": "^1.0.2",
        "leaflet.heightgraph": "nrenner/Leaflet.Heightgraph#0757b2a",
        "leaflet.locatecontrol": "^0.72.0",
        "leaflet.snogylop": "^0.4.0",
        "leaflet.stravasegments": "2.3.2",
        "mapbbcode": "MapBBCode/mapbbcode#v1.2.0",
        "osmtogeojson": "^3.0.0-beta.4",
        "overpass-layer": "^3.0.0",
        "regenerator-runtime": "^0.13.7",
        "togpx": "nrenner/togpx#722d291",
        "tokml": "^0.4.0",
        "topojson-client": "^3.1.0",
        "url-search-params": "~0.5.0"
    },
    "devDependencies": {
        "@babel/cli": "^7.12.13",
        "@babel/core": "^7.12.13",
        "@babel/preset-env": "^7.12.13",
        "autoprefixer": "^8.1.0",
        "browser-sync": "^2.26.14",
        "del": "^1.1.1",
        "eslint": "^7.15.0",
        "eslint-plugin-compat": "^3.9.0",
        "gulp": "^4.0.2",
        "gulp-babel": "^8.0.0",
        "gulp-bump": "^3.2.0",
        "gulp-cached": "^1.0.4",
        "gulp-clean-css": "^4.3.0",
        "gulp-concat": "^2.5.2",
        "gulp-confirm": "^1.0.6",
        "gulp-debug": "^4.0.0",
        "gulp-git": "^2.10.1",
        "gulp-github-release": "^1.2.1",
        "gulp-if": "^3.0.0",
        "gulp-inject": "^5.0.5",
        "gulp-json-concat": "^0.1.1",
        "gulp-modify-css-urls": "^2.0.0",
        "gulp-postcss": "^9.0.0",
        "gulp-remember": "^1.0.1",
        "gulp-rename": "^2.0.0",
        "gulp-replace": "^1.0.0",
        "gulp-sourcemaps": "^3.0.0",
        "gulp-uglify": "^3.0.2",
        "gulp-util": "^3.0.7",
        "gulp-zip": "^5.0.2",
        "husky": "^4.3.4",
        "i18next-scanner": "^3.0.0",
        "jest": "^26.6.3",
        "marked": "^2.0.0",
        "merge-stream": "^2.0.0",
        "node-fetch": "^2.6.1",
        "npmfiles": "^0.1.3",
        "prettier": "^2.2.1",
        "pretty-quick": "^3.1.0"
    },
    "overrides": {
        "leaflet": {
            "main": [
                "dist/leaflet-src.js",
                "dist/leaflet.css",
                "dist/images/*.png"
            ]
        },
        "leaflet-plugins": {
            "main": [
                "layer/tile/Bing.js"
            ]
        },
        "leaflet-routing": {
            "main": [
                "src/utils/LineUtil.Snapping.js",
                "src/utils/Marker.Snapping.js",
                "src/L.Routing.js",
                "src/L.Routing.Draw.js",
                "src/L.Routing.Edit.js"
            ]
        },
        "leaflet-sidebar-v2": {
            "main": [
                "js/leaflet-sidebar.js",
                "css/leaflet-sidebar.css"
            ]
        },
        "leaflet-easybutton": {
            "main": [
                "src/easy-button.js",
                "src/easy-button.css"
            ]
        },
        "bootstrap-select": {
            "main": [
                "js/bootstrap-select.js",
                "dist/css/bootstrap-select.css"
            ]
        },
        "datatables": {
            "main": [
                "media/**"
            ]
        },
        "codemirror": {
            "main": [
                "lib/**"
            ]
        },
        "bootbox": {
            "main": [
                "bootbox.all.js"
            ]
        },
        "bootstrap": {
            "main": [
                "dist/js/bootstrap.js",
                "dist/css/bootstrap.css"
            ]
        },
        "leaflet.heightgraph": {
            "main": [
                "dist/L.Control.Heightgraph.js",
                "src/L.Control.Heightgraph.css",
                "dist/img/*.svg"
            ]
        },
        "leaflet-control-geocoder": {
            "main": [
                "dist/Control.Geocoder.js",
                "dist/Control.Geocoder.css",
                "images/*.+(png|gif)"
            ]
        },
        "url-search-params": {
            "main": "build/url-search-params.js"
        },
        "leaflet.stravasegments": {
            "main": "dist/index.js"
        },
        "font-awesome": {
            "main": [
                "css/font-awesome.css",
                "fonts/*"
            ]
        },
        "leaflet.locatecontrol": {
            "main": [
                "src/L.Control.Locate.js",
                "dist/L.Control.Locate.css"
            ]
        },
        "bootstrap-slider": {
            "main": [
                "dist/bootstrap-slider.js",
                "dist/css/bootstrap-slider.css"
            ],
            "dependencies": {
                "jquery": "*",
                "bootstrap": "*"
            }
        },
        "mapbbcode": {
            "main": "src/controls/PermalinkAttribution.js"
        },
        "i18next": {
            "main": [
                "dist/umd/i18next.js"
            ]
        },
        "i18next-xhr-backend": {
            "main": [
                "dist/umd/i18nextXHRBackend.js"
            ]
        },
        "i18next-browser-languagedetector": {
            "main": [
                "dist/umd/i18nextBrowserLanguageDetector.js"
            ]
        },
        "jquery-i18next": {
            "main": [
                "dist/umd/jquery-i18next.js"
            ]
        },
        "jstree": {
            "main": [
                "dist/jstree.js",
                "dist/themes/default/style.css",
                "dist/themes/default/*.png"
            ]
        },
        "Leaflet.vector-markers": {
            "main": [
                "dist/leaflet-vector-markers.js",
                "dist/leaflet-vector-markers.css"
            ]
        },
        "osmtogeojson": {
            "main": [
                "osmtogeojson.js"
            ]
        },
        "@turf/turf": {
            "main": [
                "turf.min.js"
            ]
        },
        "togpx": {
            "main": [
                "togpx.js"
            ]
        },
        "core-js-bundle": {
            "main": [
                "minified.js"
            ]
        },
<<<<<<< HEAD
        "tokml": {
            "main": [
                "tokml.js"
=======
        "overpass-layer": {
            "main": [
                "dist/overpass-layer.js"
            ]
        },
        "@mapbox/maki": {
            "main": [
                "icons/art-gallery-11.svg",
                "icons/bakery-11.svg",
                "icons/bank-11.svg",
                "icons/bar-11.svg",
                "icons/bbq-11.svg",
                "icons/beer-11.svg",
                "icons/bicycle-11.svg",
                "icons/cafe-11.svg",
                "icons/campsite-11.svg",
                "icons/car-11.svg",
                "icons/car-rental-11.svg",
                "icons/drinking-water-11.svg",
                "icons/entrance-alt1-11.svg",
                "icons/fast-food-11.svg",
                "icons/fuel-11.svg",
                "icons/grocery-11.svg",
                "icons/hospital-11.svg",
                "icons/information-11.svg",
                "icons/lodging-11.svg",
                "icons/picnic-site-11.svg",
                "icons/restaurant-11.svg",
                "icons/shelter-11.svg",
                "icons/shop-11.svg",
                "icons/star-11.svg",
                "icons/toilet-11.svg",
                "icons/water-11.svg"
            ]
        },
        "@ideditor/temaki": {
            "main": [
                "icons/bench.svg",
                "icons/shower.svg",
                "icons/bicycle_rental.svg",
                "icons/bicycle_repair.svg",
                "icons/boat_rental.svg",
                "icons/bus.svg",
                "icons/sign_and_car.svg",
                "icons/car_wash.svg",
                "icons/ferry.svg",
                "icons/car_parked.svg",
                "icons/parking_space.svg",
                "icons/bottles.svg",
                "icons/cleaver.svg",
                "icons/coffee.svg",
                "icons/camper_trailer.svg",
                "icons/cabin.svg",
                "icons/bunk_beds.svg",
                "icons/museum.svg",
                "icons/spotting_scope.svg",
                "icons/cabin.svg"
            ]
        },
        "@fortawesome/fontawesome-free": {
            "main": [
                "svgs/solid/shopping-basket.svg",
                "svgs/solid/ice-cream.svg",
                "svgs/solid/carrot.svg",
                "svgs/solid/cheese.svg",
                "svgs/solid/concierge-bell.svg",
                "svgs/solid/motorcycle.svg",
                "svgs/solid/charging-station.svg",
                "svgs/solid/box.svg",
                "svgs/solid/taxi.svg",
                "svgs/solid/phone-alt.svg",
                "svgs/solid/beer.svg"
>>>>>>> c3abfa9c
            ]
        }
    }
}<|MERGE_RESOLUTION|>--- conflicted
+++ resolved
@@ -284,11 +284,11 @@
                 "minified.js"
             ]
         },
-<<<<<<< HEAD
         "tokml": {
             "main": [
                 "tokml.js"
-=======
+            ]
+        },
         "overpass-layer": {
             "main": [
                 "dist/overpass-layer.js"
@@ -361,7 +361,6 @@
                 "svgs/solid/taxi.svg",
                 "svgs/solid/phone-alt.svg",
                 "svgs/solid/beer.svg"
->>>>>>> c3abfa9c
             ]
         }
     }
