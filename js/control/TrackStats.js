--- conflicted
+++ resolved
@@ -3,37 +3,19 @@
         var stats = this.calcStats(polyline, segments),
             length1 = L.Util.formatNum(stats.trackLength/1000,1),
             length3 = L.Util.formatNum(stats.trackLength/1000,3),
-<<<<<<< HEAD
-            meanCostFactor = stats.trackLength ? L.Util.formatNum(stats.cost / stats.trackLength, 2) : ''
-=======
             meanCostFactor = stats.trackLength ? L.Util.formatNum(stats.cost / stats.trackLength, 2) : '',
             formattedTime = L.Util.formatNum(stats.totalTime / 60., 1),
             formattedEnergy = L.Util.formatNum(stats.totalEnergy / 3600000., 2),
-            meanEnergy = stats.trackLength ? L.Util.formatNum(stats.totalEnergy / 36. / stats.trackLength, 2) : '',
-            html = '';
-
-        html += '<table id="stats">';
-        html += '<tr><td>Length: </td><td title="' + length3 + ' km">' + length1 + '</td><td>km</td></tr>';
-        if ( stats.totalTime )
-        {
-          html += '<tr><td>Time:</td><td>' + formattedTime + '</td><td>min</td></tr>';
-          html += '<tr><td>Energy:</td><td>' + formattedEnergy + '</td><td>kWh</td><td><small>&nbsp;(mean: ' + meanEnergy + ')</small></td></tr>';
-          html += '<tr><td>Ascent:</td><td>' + stats.filteredAscend + '</td><td>m</td><td><small>&nbsp;(plain: ' + stats.plainAscend + ')</small></td></tr>';
-          html += '<tr><td>Cost: </td><td>' + stats.cost + '</td><td></td><td><small>&nbsp;(mean: ' + meanCostFactor + ')</small></td></tr>';
-        }
-        else
-        {
-          html += '<tr><td>Ascent filtered:</td><td>' + stats.filteredAscend + '</td><td>m</td></tr>';
-          html += '<tr><td>Ascent plain:</td><td>' + stats.plainAscend + '</td><td>m</td></tr>';
-          html += '<tr><td>Cost: </td><td>' + stats.cost + '</td><td></td></tr>';
-          html += '<tr><td>Mean cost:</td><td>' + meanCostFactor + '</td><td></td></tr>';
-        }
-        html += '</table>'; 
->>>>>>> 43d5aaa3
+            meanEnergy = stats.trackLength ? L.Util.formatNum(stats.totalEnergy / 36. / stats.trackLength, 2) : '';
 
         $('#distance').html(length1 + ' <abbr title="kilometer">km</abbr>');
         $('#ascend').html(stats.filteredAscend + ' (' + stats.plainAscend +')' + ' <abbr title="meter">m</abbr>');
         $('#cost').html(stats.cost + ' (' + meanCostFactor + ')');
+        $('#totaltime').html(formattedTime + ' <abbr title="minutes">min</abbr>');
+        $('#totalenergy').html(formattedEnergy + ' (' + meanEnergy +') kWh');
+
+        document.getElementById('totaltime').parentElement.hidden = !stats.totalTime;
+        document.getElementById('totalenergy').parentElement.hidden = !stats.totalEnergy;
     },
 
     calcStats: function(polyline, segments) {
