/*
    BRouter web - web client for BRouter bike routing engine

    Licensed under the MIT license.
*/

(function () {
    var mapContext;

    function verifyTouchStyle(mapContext) {
        // revert touch style (large icons) when touch screen detection is available and negative
        // see https://github.com/nrenner/brouter-web/issues/69
        if (L.Browser.touch && BR.Browser.touchScreenDetectable && !BR.Browser.touchScreen) {
            L.DomUtil.removeClass(mapContext.map.getContainer(), 'leaflet-touch');
        }
    }

    function initApp(mapContext) {
        var map = mapContext.map,
            layersControl = mapContext.layersControl,
            search,
            router,
            routing,
            routingOptions,
            nogos,
            stats,
            itinerary,
            elevation,
            exportRoute,
            profile,
            trackMessages,
            trackAnalysis,
            sidebar,
            drawButton,
            deleteRouteButton,
            pois,
            circlego,
            urlHash;

        // By default bootstrap-select use glyphicons
        $('.selectpicker').selectpicker({
            iconBase: 'fa',
            tickIcon: 'fa-check',
            // don't overlap with footer
            windowPadding: [0, 0, 40, 0],
        });

        search = new BR.Search();
        map.addControl(search);
        $('#map .leaflet-control-geocoder > button')[0].title = i18next.t('keyboard.generic-shortcut', {
            action: '$t(map.geocoder)',
            key: 'F',
        });

        router = L.bRouter(); //brouterCgi dummyRouter

        drawButton = L.easyButton({
            states: [
                {
                    stateName: 'deactivate-draw',
                    icon: 'fa-pencil active',
                    onClick: function (control) {
                        routing.draw(false);
                        control.state('activate-draw');
                    },
                    title: i18next.t('keyboard.generic-shortcut', {
                        action: '$t(map.draw-route-stop)',
                        key: '$t(keyboard.escape)',
                    }),
                },
                {
                    stateName: 'activate-draw',
                    icon: 'fa-pencil',
                    onClick: function (control) {
                        routing.draw(true);
                        control.state('deactivate-draw');
                    },
                    title: i18next.t('keyboard.generic-shortcut', {
                        action: '$t(map.draw-route-start)',
                        key: 'D',
                    }),
                },
            ],
        });

        var reverseRouteButton = L.easyButton(
            'fa-random',
            function () {
                routing.reverse();
            },
            i18next.t('keyboard.generic-shortcut', {
                action: '$t(map.reverse-route)',
                key: 'R',
            })
        );

        var deletePointButton = L.easyButton(
            '<span><i class="fa fa-caret-left"></i><i class="fa fa-map-marker" style="margin-left: 1px; color: gray;"></i></span>',
            function () {
                routing.deleteLastPoint();
            },
            i18next.t('keyboard.generic-shortcut', {
                action: '$t(map.delete-last-point)',
                key: 'Z',
            })
        );

        deleteRouteButton = L.easyButton(
            'fa-trash-o',
            function () {
                clearRoute();
            },
            i18next.t('keyboard.generic-shortcut', {
                action: '$t(map.clear-route)',
                key: '$t(keyboard.backspace)',
            })
        );

        L.DomEvent.addListener(
            document,
            'keydown',
            function (e) {
                if (BR.Util.keyboardShortcutsAllowed(e) && !$('.modal.show').length) {
                    if (e.keyCode === 8) {
                        // char code for 'backspace'
                        clearRoute();
                    } else if (e.keyCode === 72) {
                        // char code for 'h'
                        $('#about').modal('show');
                    }
                }
            },
            this
        );

        function clearRoute() {
            bootbox.prompt({
                size: 'small',
                title: i18next.t('map.clear-route'),
                inputType: 'checkbox',
                inputOptions: [
                    {
                        text: i18next.t('map.delete-route'),
                        value: 'route',
                    },
                    {
                        text: i18next.t('map.delete-nogo-areas'),
                        value: 'nogo',
                    },
                    {
                        text: i18next.t('map.delete-pois'),
                        value: 'pois',
                    },
                ],
                value: ['route'],
                callback: function (result) {
                    if (result !== null) {
                        if (result.indexOf('route') !== -1) {
                            routing.clear();
                        }
                        if (result.indexOf('nogo') !== -1) {
                            nogos.clear();
                        }
                        if (result.indexOf('pois') !== -1) {
                            pois.clear();
                        }
                        onUpdate();
                        urlHash.onMapMove();
                    }
                },
            });
        }

        function updateRoute(evt) {
            router.setOptions(evt.options);

            // abort pending requests from previous rerouteAllSegments
            if (!router.queue.idle()) {
                router.queue.kill();
            }
            routing.rerouteAllSegments(onUpdate);
        }

        function requestUpdate(updatable) {
            var track = routing.toPolyline(),
                segments = routing.getSegments();

            updatable.update(track, segments);
        }

        routingOptions = new BR.RoutingOptions();
        routingOptions.on('update', updateRoute);
        routingOptions.on('update', function (evt) {
            profile.update(evt.options);
        });

        BR.NogoAreas.MSG_BUTTON = i18next.t('keyboard.generic-shortcut', {
            action: '$t(map.nogo.draw)',
            key: 'N',
        });
        BR.NogoAreas.MSG_BUTTON_CANCEL = i18next.t('keyboard.generic-shortcut', {
            action: '$t(map.nogo.cancel)',
            key: '$t(keyboard.escape)',
        });
        BR.NogoAreas.MSG_CREATE = i18next.t('map.nogo.click-drag');
        BR.NogoAreas.MSG_DISABLED = i18next.t('map.nogo.edit');
        BR.NogoAreas.MSG_ENABLED = i18next.t('map.nogo.help');
        nogos = new BR.NogoAreas();
        nogos.on('update', updateRoute);

        // intermodal routing demo?
        if (BR.conf.transit) {
            itinerary = new BR.Itinerary();
        } else {
            stats = new BR.TrackStats();
        }

        elevation = new BR.Heightgraph();

        profile = new BR.Profile();
        profile.on('update', function (evt) {
            BR.message.hide();
            var profileId = routingOptions.getCustomProfile();
            router.uploadProfile(profileId, evt.profileText, function (err, profileId) {
                if (!err) {
                    routingOptions.setCustomProfile(profileId, true);
                    updateRoute({
                        options: routingOptions.getOptions(),
                    });
                } else {
                    profile.message.showError(err);
                    if (profileId) {
                        routingOptions.setCustomProfile(profileId, true);
                        router.setOptions(routingOptions.getOptions());
                    }
                }

                if (evt.callback) {
                    evt.callback(err, profileId, evt.profileText);
                }
            });
        });
        profile.on('clear', function (evt) {
            profile.message.hide();
            routingOptions.setCustomProfile(null);
        });
        trackMessages = new BR.TrackMessages(map, {
            requestUpdate: requestUpdate,
        });
        trackAnalysis = new BR.TrackAnalysis(map, {
            requestUpdate: requestUpdate,
        });

        routingPathQuality = new BR.RoutingPathQuality(map, layersControl);

        routing = new BR.Routing({
            routing: {
                router: L.bind(router.getRouteSegment, router),
            },
            styles: BR.conf.routingStyles,
        });

        pois = new BR.PoiMarkers(routing);

        exportRoute = new BR.Export(router, pois);

        routing.on('routing:routeWaypointEnd routing:setWaypointsEnd', function (evt) {
            search.clear();
            onUpdate(evt && evt.err);
        });
        map.on('routing:draw-start', function () {
            drawButton.state('deactivate-draw');
        });
        map.on('routing:draw-end', function () {
            drawButton.state('activate-draw');
        });

        function onUpdate(err) {
            if (err) {
                if (err !== L.BRouter.ABORTED_ERROR) {
                    BR.message.showError(err);
                }
                return;
            } else {
                BR.message.hide();
            }

            var track = routing.toPolyline(),
                segments = routing.getSegments(),
                latLngs = routing.getWaypoints(),
                segmentsLayer = routing._segments;

            elevation.update(track, segmentsLayer);
            routingPathQuality.update(track, segmentsLayer);
            if (BR.conf.transit) {
                itinerary.update(track, segments);
            } else {
                stats.update(track, segments);
            }
            trackMessages.update(track, segments);
            trackAnalysis.update(track, segments);

            exportRoute.update(latLngs);
        }

        routing.addTo(map);

        elevation.addBelow(map);

        sidebar = BR.sidebar({
            defaultTabId: BR.conf.transit ? 'tab_itinerary' : 'tab_profile',
            listeningTabs: {
                tab_profile: profile,
                tab_data: trackMessages,
                tab_analysis: trackAnalysis,
            },
        }).addTo(map);
        if (BR.conf.transit) {
            sidebar.showPanel('tab_itinerary');
        }

        nogos.addTo(map);

        var circlegoRadius = null;
        var lang = i18next.languages.length && i18next.languages[0];

        if (lang.startsWith('fr')) {
            circlegoRadius = 20000;
        }

        if (circlegoRadius != null) {
            circlego = new BR.CircleGoArea(routing, nogos, pois);
            circlego.options.radius = circlegoRadius;
            pois.circlego = circlego;
            circlego.addTo(map);
        }

        var buttons = [drawButton, reverseRouteButton, nogos.getButton()];
        if (circlegoRadius) buttons.push(circlego.getButton());
        buttons.push(deletePointButton, deleteRouteButton);

        L.easyBar(buttons).addTo(map);
        nogos.preventRoutePointOnCreate(routing);

        if (BR.keys.strava) {
            BR.stravaSegments(map, layersControl);
        }

        BR.tracksLoader(map, layersControl, routing, pois);

        BR.routeLoader(map, layersControl, routing, pois);

        pois.addTo(map);
        routingPathQuality.addTo(map);

        map.addControl(
            new BR.OpacitySliderControl({
                id: 'route',
                title: i18next.t('map.opacity-slider-shortcut', {
                    action: '$t(map.opacity-slider)',
                    key: 'M',
                }),
                muteKeyCode: 77, // m
                callback: L.bind(routing.setOpacity, routing),
            })
        );

        // initial option settings (after controls are added and initialized with onAdd)
        router.setOptions(nogos.getOptions());
        router.setOptions(routingOptions.getOptions());
        profile.update(routingOptions.getOptions());

        // restore active layers from local storage when called without hash
        // (check before hash plugin init)
        if (!location.hash) {
            layersControl.loadActiveLayers();
        }

        var onHashChangeCb = function (url) {
            var url2params = function (s) {
                s = s.replace(/;/g, '|');
                var p = {};
                var sep = '&';
                if (s.search('&amp;') !== -1) sep = '&amp;';
                var params = s.split(sep);
                for (var i = 0; i < params.length; i++) {
                    var tmp = params[i].split('=');
                    if (tmp.length !== 2) continue;
                    p[tmp[0]] = decodeURIComponent(tmp[1]);
                }
                return p;
            };
            if (url == null) return;

            var opts = router.parseUrlParams(url2params(url));
            router.setOptions(opts);
            routingOptions.setOptions(opts);
            nogos.setOptions(opts);
            profile.update(opts);

            if (opts.lonlats) {
                routing.draw(false);
                routing.clear();
                routing.setWaypoints(opts.lonlats);
            }
            if (opts.pois) {
                pois.setMarkers(opts.pois);
            }
            if (circlego && opts.circlego) {
                circlego.options.radius = opts.circlego[2];
                circlego.setCircle([opts.circlego[0], opts.circlego[1]], opts.polylines != null);
            }
        };

        var onInvalidHashChangeCb = function (params) {
            params = params.replace('zoom=', 'map=');
            params = params.replace('&lat=', '/');
            params = params.replace('&lon=', '/');
            params = params.replace('&layer=', '/');
            return params;
        };

        // do not initialize immediately
        urlHash = new L.Hash(null, null);
        // this callback is used to append anything in URL after L.Hash wrote #map=zoom/lat/lng/layer
        urlHash.additionalCb = function () {
            var url = router
                .getUrl(routing.getWaypoints(), pois.getMarkers(), circlego ? circlego.getCircle() : null, null)
                .substr('brouter?'.length + 1);

            // by default brouter use | as separator. To make URL more human-readable, we remplace them with ; for users
            url = url.replace(/\|/g, ';');

            return url.length > 0 ? '&' + url : null;
        };
        urlHash.onHashChangeCb = onHashChangeCb;
        urlHash.onInvalidHashChangeCb = onInvalidHashChangeCb;
        urlHash.init(map, {
            layersControl: layersControl,
        });

        // activate configured default base layer or first if no hash,
        // only after hash init, by using the same delay
        setTimeout(function () {
            layersControl.activateDefaultBaseLayer();
        }, urlHash.changeDefer);

        routingOptions.on('update', urlHash.onMapMove, urlHash);
        nogos.on('update', urlHash.onMapMove, urlHash);
        pois.on('update', urlHash.onMapMove, urlHash);
        // waypoint add, move, delete (but last)
        routing.on('routing:routeWaypointEnd', urlHash.onMapMove, urlHash);
        // delete last waypoint
        routing.on(
            'waypoint:click',
            function (evt) {
                var r = evt.marker._routing;
                if (!r.prevMarker && !r.nextMarker) {
                    urlHash.onMapMove();
                }
            },
            urlHash
        );
<<<<<<< HEAD
=======

        // listener and initCollapse here and not in onAdd, as addBelow calls addTo (-> onAdd) on resize
        $(window).resize(function () {
            elevation.addBelow(map);
        });
        elevation.initCollapse(map);
>>>>>>> 5e86d46d
    }

    i18next.on('languageChanged', function (detectedLanguage) {
        // detected + fallbacks, e.g. ["de-DE", "de", "en"]
        for (i = 0; i < i18next.languages.length; i++) {
            var language = i18next.languages[i];

            // set first (fallback) language, for which a bundle was found
            if (i18next.hasResourceBundle(language, 'translation')) {
                var htmlElem = document.documentElement;
                if (htmlElem.getAttribute('lang') !== language) {
                    htmlElem.setAttribute('lang', language);
                }
                break;
            }
        }
    });

    i18next
        .use(window.i18nextXHRBackend)
        .use(window.i18nextBrowserLanguageDetector)
        .init(
            {
                fallbackLng: 'en',
                backend: {
                    loadPath: 'dist/locales/{{lng}}.json',
                },
            },
            function (err, t) {
                jqueryI18next.init(i18next, $, { useOptionsAttr: true });
                $('html').localize();
                $('#aboutLinks').localize({
                    privacyPolicyUrl: BR.conf.privacyPolicyUrl || 'https://brouter.de/privacypolicy.html',
                });

                mapContext = BR.Map.initMap();
                verifyTouchStyle(mapContext);
                initApp(mapContext);
            }
        );
})();<|MERGE_RESOLUTION|>--- conflicted
+++ resolved
@@ -461,15 +461,6 @@
             },
             urlHash
         );
-<<<<<<< HEAD
-=======
-
-        // listener and initCollapse here and not in onAdd, as addBelow calls addTo (-> onAdd) on resize
-        $(window).resize(function () {
-            elevation.addBelow(map);
-        });
-        elevation.initCollapse(map);
->>>>>>> 5e86d46d
     }
 
     i18next.on('languageChanged', function (detectedLanguage) {
