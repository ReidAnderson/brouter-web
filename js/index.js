/*
    BRouter web - web client for BRouter bike routing engine

    Licensed under the MIT license.
*/

(function() {

    var map,
        layersControl;

    function initMap() {
        L.Icon.Default.imagePath = 'dist/images';

        var osmAttribution = '&copy; <a target="_blank" href="http://www.openstreetmap.org/copyright">OpenStreetMap</a> contributors';
        var maxZoom = 19;

        var osm = L.tileLayer('http://{s}.tile.openstreetmap.org/{z}/{x}/{y}.png', {
            maxZoom: maxZoom,
            attribution: 'tiles ' + osmAttribution
        });

        var osmde = L.tileLayer('http://{s}.tile.openstreetmap.de/tiles/osmde/{z}/{x}/{y}.png', {
            maxNativeZoom: 18,
            maxZoom: maxZoom,
            attribution: 'tiles by <a target="_blank" href="http://openstreetmap.de/karte.html">openstreetmap.de</a> ' + osmAttribution
        });

        var topo = L.tileLayer('http://{s}.tile.opentopomap.org/{z}/{x}/{y}.png', {
            maxNativeZoom: 17,
            maxZoom: maxZoom,
            attribution: 'tiles &copy; <a target="_blank" href="https://opentopomap.org">OpenTopoMap</a>, <a target="_blank" href="https://creativecommons.org/licenses/by-sa/3.0/">CC-BY-SA</a>'
                + ', <a target="_blank" href="http://viewfinderpanoramas.org">SRTM</a>'
        });

        var thunderforestAttribution = 'tiles &copy; <a target="_blank" href="http://www.thunderforest.com">Thunderforest</a> '
            + '(<a target="_blank" href="http://creativecommons.org/licenses/by-sa/2.0/">CC-BY-SA 2.0</a>)';
        var cycle = L.tileLayer('http://{s}.tile.thunderforest.com/cycle/{z}/{x}/{y}.png', {
            maxNativeZoom: 18,
            maxZoom: maxZoom,
            attribution: thunderforestAttribution
        });
        var outdoors = L.tileLayer('http://{s}.tile.thunderforest.com/outdoors/{z}/{x}/{y}.png', {
            maxNativeZoom: 18,
            maxZoom: maxZoom,
            attribution: thunderforestAttribution
        });

        var cycling = L.tileLayer('http://tile.waymarkedtrails.org/cycling/{z}/{x}/{y}.png', {
          maxNativeZoom: 18,
          maxZoom: maxZoom,
          opacity: 0.7,
          attribution: 'Cycling &copy; <a target="_blank" href="http://cycling.waymarkedtrails.org">Waymarked Trails</a> '
                  + '(<a target="_blank" href="http://creativecommons.org/licenses/by-sa/3.0/de/deed.en">CC-BY-SA 3.0 DE</a>)'
        });
        var hiking = L.tileLayer('http://tile.waymarkedtrails.org/hiking/{z}/{x}/{y}.png', {
          maxNativeZoom: 18,
          maxZoom: maxZoom,
          opacity: 0.7,
          attribution: 'Hiking &copy; <a target="_blank" href="http://hiking.waymarkedtrails.org">Waymarked Trails</a> '
                  + '(<a target="_blank" href="http://creativecommons.org/licenses/by-sa/3.0/de/deed.en">CC-BY-SA 3.0 DE</a>)'
        });

        // COPYING: Please get your own Bing maps key at http://www.microsoft.com/maps/default.aspx
        var bing = new BR.BingLayer();
        BR.Util.get(BR.conf.bingKeyUrl, function (err, key) {
            if (err) {
                layersControl.removeLayer(bing);
                return;
            }

            bing._key = key;
            bing.loadMetadata();
        });

        map = new L.Map('map', {
<<<<<<< HEAD
            center: new L.LatLng(50.99, 9.86),
            zoom: 6,
=======
>>>>>>> c9cd0850
            worldCopyJump: true
        });
        if (!map.restoreView()) {
          map.setView([50.99, 9.86], 6);
        }
        map.attributionControl.addAttribution(
                '<a href="http://brouter.de/brouter" target="_blank">BRouter</a> &copy; Arndt Brenschede, '
                + 'routing + map data &copy; <a target="_blank" href="http://www.openstreetmap.org/copyright">OpenStreetMap</a> contributors '
                + '(<a target="_blank" href="http://opendatacommons.org/licenses/odbl/">ODbL</a>)');

        var baseLayers = {
            'OpenStreetMap': osm,
            'OpenStreetMap.de': osmde,
            'OpenTopoMap': topo,
            'OpenCycleMap (Thunderf.)': cycle,
            'Outdoors (Thunderforest)': outdoors,
            'Bing Aerial': bing
        };
        var overlays = {
             'Cycling (Waymarked Trails)': cycling,
             'Hiking (Waymarked Trails)': hiking
        };

        if (BR.conf.clearBaseLayers) {
            baseLayers = {};
        }
        for (i in BR.conf.baseLayers) {
            if (BR.conf.baseLayers.hasOwnProperty(i)) {
                baseLayers[i] = L.tileLayer(BR.conf.baseLayers[i]);
            }
        }

        for (i in BR.conf.overlays) {
            if (BR.conf.overlays.hasOwnProperty(i)) {
                overlays[i] = L.tileLayer(BR.conf.overlays[i]);
            }
        }
        // after applying custom base layer configurations, add first base layer to map
        var firstLayer = baseLayers[Object.keys(baseLayers)[0]];
        if (firstLayer) {
            map.addLayer(firstLayer);
        }

        layersControl = L.control.layers(baseLayers, overlays).addTo(map);

        // expose map instance for console debugging
        BR.debug = BR.debug || {};
        BR.debug.map = map;
    }

    function initApp() {
        var search,
            router,
            routing,
            routesLayer,
            routingOptions,
            nogos,
            stats,
            itinerary,
            elevation,
            download,
            tabs,
            profile,
            trackMessages,
            routingToolbar,
            permalink,
            leftPaneId = 'leftpane',
            saveWarningShown = false;

        // left sidebar as additional control position
        map._controlCorners[leftPaneId] = L.DomUtil.create('div', 'leaflet-' + leftPaneId, map._controlContainer);

        L.control.locate({
            icon: 'glyphicon glyphicon-screenshot',
            iconLoading: 'glyphicon glyphicon-refresh',
        }).addTo(map);

        document.getElementById('about_link').onclick = function() {
            bootbox.alert({
                title: 'About',
                message: document.getElementById('about').innerHTML
            });
        };

        search = new BR.Search();
        map.addControl(search);

        router = L.bRouter(); //brouterCgi dummyRouter

        routingToolbar = L.easyButton(
            'glyphicon-trash',
            function () {
                bootbox.confirm({
                    size: 'small',
                    message: "Delete route?",
                    callback: function(result) {
                        if (result) {
                            routing.clear();
                            onUpdate();
                            permalink._update_routing();
                        }
                    }
                });
            },
            'Clear route'
        ).addTo(map);

        function updateRoute(evt) {
            router.setOptions(evt.options);

            // abort pending requests from previous rerouteAllSegments
            if (!router.queue.idle()) {
                router.queue.kill();
            }
            routing.rerouteAllSegments(onUpdate);
        }

        function requestUpdate(updatable) {
            var track = routing.toPolyline(),
                segments = routing.getSegments();

            updatable.update(track, segments);
        }

        routingOptions = new BR.RoutingOptions();
        routingOptions.on('update', updateRoute);
        routingOptions.on('update', function(evt) {
            profile.update(evt.options);
        });

        nogos = new BR.NogoAreas();
        nogos.on('update', updateRoute);

        // intermodal routing demo?
        if (BR.conf.transit) {
            itinerary = new BR.Itinerary();
        } else {
            stats = new BR.TrackStats();
        }
        download = new BR.Download();
        elevation = new BR.Elevation();
        profile = new BR.Profile();
        profile.on('update', function(evt) {
            BR.message.hide();
            var profileId = routingOptions.getCustomProfile();
            router.uploadProfile(profileId, evt.profileText, function(err, profileId) {
                if (!err) {
                    routingOptions.setCustomProfile(profileId, true);
                    updateRoute({
                        options: routingOptions.getOptions()
                    });
                    if (!saveWarningShown) {
                        profile.message.showWarning('<strong>Note:</strong> Uploaded custom profiles are only cached temporarily on the server.'
                            + '<br/>Please save your edits to your local PC.');
                        saveWarningShown = true;
                    }
                } else {
                    profile.message.showError(err);
                    if (profileId) {
                        routingOptions.setCustomProfile(profileId, true);
                        router.setOptions(routingOptions.getOptions());
                    }
                }

                if (evt.callback) {
                    evt.callback();
                }
            });
        });
        profile.on('clear', function(evt) {
            profile.message.hide();
            routingOptions.setCustomProfile(null);
        });
        trackMessages = new BR.TrackMessages({
            requestUpdate: requestUpdate
        });

        routing = new BR.Routing({
            routing: {
                router: L.bind(router.getRouteSegment, router)
            },
            styles: {
                trailer: {
                    dashArray: [10, 10],
                    opacity: 0.6,
                    color: 'magenta'
                },
                track: {
                    color: 'magenta',
                    opacity: BR.conf.defaultOpacity
                },
                trackCasing: {
                    weight: 8,
                    color: 'white',
                    // assumed to be same as track, see setOpacity
                    opacity: BR.conf.defaultOpacity
                },
                nodata: {
                    color: 'darkred'
                }
            }
        });
        routing.on('routing:routeWaypointEnd routing:setWaypointsEnd', function(evt) {
            search.clear();
            onUpdate(evt && evt.err);
        });

        function onUpdate(err) {
            if (err) {
                if (err !== L.BRouter.ABORTED_ERROR) {
                    BR.message.showError(err);
                }
                return;
            } else {
                BR.message.hide();
            }

            var track = routing.toPolyline(),
                segments = routing.getSegments(),
                latLngs = routing.getWaypoints(),
                segmentsLayer = routing._segments,
                urls = {};

            elevation.update(track, segmentsLayer);
            if (BR.conf.transit) {
                itinerary.update(track, segments);
            } else {
                stats.update(track, segments);
            }
            trackMessages.update(track, segments);

            if (latLngs.length > 1) {
                urls.gpx = router.getUrl(latLngs, 'gpx');
                urls.kml = router.getUrl(latLngs, 'kml');
                urls.geojson = router.getUrl(latLngs, 'geojson');
                urls.csv = router.getUrl(latLngs, 'csv');
            }

            download.update(urls);
        };

        if (!BR.conf.transit) {
            map.addControl(new BR.Control({
                 heading: '',
                 divId: 'header'
            }));
        }
        routingOptions.addTo(map);
        if (!BR.conf.transit) {
            stats.addTo(map);
        }
        download.addTo(map);
        elevation.addTo(map);

        tabs = new BR.Tabs({
            tabs: {
                '#tab_itinerary': itinerary,
                '#tab_profile': profile,
                '#tab_data': trackMessages
            }
        });
        if (!BR.conf.transit) {
            delete tabs.options.tabs['#tab_itinerary'];
        }
        map.addControl(tabs);

        nogos.addTo(map);
        routing.addTo(map);
        map.addControl(new BR.OpacitySlider({
            callback: L.bind(routing.setOpacity, routing)
        }));

        // initial option settings (after controls are added and initialized with onAdd, before permalink)
        router.setOptions(nogos.getOptions());
        router.setOptions(routingOptions.getOptions());
        profile.update(routingOptions.getOptions());

        permalink = new L.Control.Permalink({
            text: 'Permalink',
            position: 'bottomright',
            layers: layersControl,
            routingOptions: routingOptions,
            nogos: nogos,
            router: router,
            routing: routing,
            profile: profile
        }).addTo(map);

        L.control.scale().addTo(map);
    }

    initMap();
    initApp();

})();<|MERGE_RESOLUTION|>--- conflicted
+++ resolved
@@ -74,11 +74,8 @@
         });
 
         map = new L.Map('map', {
-<<<<<<< HEAD
             center: new L.LatLng(50.99, 9.86),
             zoom: 6,
-=======
->>>>>>> c9cd0850
             worldCopyJump: true
         });
         if (!map.restoreView()) {
