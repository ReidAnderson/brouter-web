--- conflicted
+++ resolved
@@ -81,15 +81,10 @@
                             data-i18n-options='{
                                 "tracksAction": "$t(navbar.load.tracks)",
                                 "tracksKey": "O",
-<<<<<<< HEAD
                                 "trackAsRouteAction": "$t(trackasroute.title)",
                                 "trackAsRouteKey": "$t(keyboard.shift)+O",
                                 "nogosAction": "$t(navbar.load.nogos)",
                                 "nogosKey": "$t(keyboard.shift)+N"
-=======
-                                "nogosAction": "$t(navbar.load.nogos)",
-                                "nogosKey": "$t(keyboard.shift)+O"
->>>>>>> e9540170
                             }'
                             title="Load route"
                         >
